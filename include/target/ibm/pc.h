/*
 * MIT License
 *
 * Copyright(c) 2011-2018 Pedro Henrique Penna <pedrohenriquepenna@gmail.com>
 *
 * Permission is hereby granted, free of charge, to any person obtaining a copy
 * of this software and associated documentation files (the "Software"), to deal
 * in the Software without restriction, including without limitation the rights
 * to use, copy, modify, merge, publish, distribute, sublicense, and/or sell
 * copies of the Software, and to permit persons to whom the Software is
 * furnished to do so, subject to the following conditions:
 *
 * The above copyright notice and this permission notice shall be included in all
 * copies or substantial portions of the Software.
 *
 * THE SOFTWARE IS PROVIDED "AS IS", WITHOUT WARRANTY OF ANY KIND, EXPRESS OR
 * IMPLIED, INCLUDING BUT NOT LIMITED TO THE WARRANTIES OF MERCHANTABILITY,
 * FITNESS FOR A PARTICULAR PURPOSE AND NONINFRINGEMENT. IN NO EVENT SHALL THE
 * AUTHORS OR COPYRIGHT HOLDERS BE LIABLE FOR ANY CLAIM, DAMAGES OR OTHER
 * LIABILITY, WHETHER IN AN ACTION OF CONTRACT, TORT OR OTHERWISE, ARISING FROM,
 * OUT OF OR IN CONNECTION WITH THE SOFTWARE OR THE USE OR OTHER DEALINGS IN THE
 * SOFTWARE.
 */

#ifndef TARGET_IBM_PC_H_
#define TARGET_IBM_PC_H_

/**
 * @defgroup i386-pc IBM PC
 * @ingroup targets
 */
/**@{*/

	#ifndef NANVIX_HAL_TARGET_H_
	#error "include <nanvix/hal/target.h> instead"
	#endif

	#include <arch/i386/i386.h>
	#include <driver/console.h>

	/**
	 * @name Provided Interface
	 */
	/**@{*/
	#define __hal_stdout_init
	#define __hal_stdout_write
	/**@}*/

	/**
<<<<<<< HEAD
=======
	 * @defgroup i386
	 */
	#include <arch/i386/i386.h>

	#include <driver/console.h>

	/**
>>>>>>> 4a3113ca
	 * @name Hardware Interrupts for the IBM PC Target
	 */
	/**@{*/
	#define I386_PC_INT_CLOCK    0 /*< Programmable interrupt timer.              */
	#define I386_PC_INT_KEYBOARD 1 /*< Keyboard.                                  */
	#define I386_PC_INT_COM2     3 /*< COM2.                                      */
	#define I386_PC_INT_COM1     4 /*< COM1.                                      */
	#define I386_PC_INT_LPT2     5 /*< LPT2.                                      */
	#define I386_PC_INT_FLOPPY   6 /*< Floppy disk.                               */
	#define I386_PC_INT_LPT1     7 /*< LPT1.                                      */
	#define I386_PC_INT_CMOS     8 /*< CMOS real-time clock.                      */
	#define I386_PC_INT_SCSI1    9 /*< Free for peripherals (legacy SCSI or NIC). */
	#define I386_PC_INT_SCSI2   10 /*< Free for peripherals (legacy SCSI or NIC). */
	#define I386_PC_INT_SCSI3   11 /*< Free for peripherals (legacy SCSI or NIC). */
	#define I386_PC_INT_MOUSE   12 /*< PS2 mouse.                                 */
	#define I386_PC_INT_COPROC  13 /*< FPU, coprocessor or inter-processor.       */
	#define I386_PC_INT_ATA1    14 /*< Primary ATA hard disk.                     */
	#define I386_PC_INT_ATA2    15 /*< Secondary ATA hard disk.                   */
	/**@}*/

	/**
	 * @brief Number of hardware interrupts in the IBM PC target.
	 */
	#define _HAL_INT_NR I386_INT_NR

	/**
	 * @name Hardware Interrupts
	 */
	/**@{*/
	#define HAL_INT_CLOCK I386_PC_INT_CLOCK /*< Programmable interrupt timer. */
	/**@}*/

	/**
	 * @brief Number of cores in a a CPU in the the IBM PC target.
	 */
	#define _HAL_NUM_CORES I386_NUM_CORES

	/**
	 * @see console_init()
	 */
	static inline void hal_stdout_init(void)
	{
		console_init();
	}

	/**
	 * @see console_write()
	 */
	static inline void hal_stdout_write(const char *buf, size_t n)
	{
		console_write(buf, n);
	}

/**@}*/

#endif /* TARGET_BIM_PC_H_ */<|MERGE_RESOLUTION|>--- conflicted
+++ resolved
@@ -31,13 +31,6 @@
  */
 /**@{*/
 
-	#ifndef NANVIX_HAL_TARGET_H_
-	#error "include <nanvix/hal/target.h> instead"
-	#endif
-
-	#include <arch/i386/i386.h>
-	#include <driver/console.h>
-
 	/**
 	 * @name Provided Interface
 	 */
@@ -47,8 +40,6 @@
 	/**@}*/
 
 	/**
-<<<<<<< HEAD
-=======
 	 * @defgroup i386
 	 */
 	#include <arch/i386/i386.h>
@@ -56,7 +47,6 @@
 	#include <driver/console.h>
 
 	/**
->>>>>>> 4a3113ca
 	 * @name Hardware Interrupts for the IBM PC Target
 	 */
 	/**@{*/
